--- conflicted
+++ resolved
@@ -137,11 +137,11 @@
             conn.register(name, df)
 
     def __repr__(self) -> str:  # pragma: no cover
-<<<<<<< HEAD
-        db_name = getattr(self._conn, "database_name", ":memory:")
-        loc = ":memory:" if db_name == ":memory:" else Path(db_name).name
-=======
+
+        #db_name = getattr(self._conn, "database_name", ":memory:")
+        #loc = ":memory:" if db_name == ":memory:" else Path(db_name).name
+
         sample = self._conns[0]
         loc = ":memory:" if sample.database_name == ":memory:" else Path(sample.database_name).name
->>>>>>> df587528
+
         return f"<DuckDBEngine db={loc!r}>"